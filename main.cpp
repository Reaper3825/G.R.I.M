--- conflicted
+++ resolved
@@ -1,45 +1,14 @@
-<<<<<<< HEAD
 /*
 A Wadkins
 8/20/25
 */
 // Start
 #include <iostream>
-#include <SFML/Graphics.hpp>
 using namespace std;
 
-// Variable declarations
+//Variable declarations
 int a = 6;
-
 int main() {
-    // Print the variable to console
-    cout << "Value of a: " << a << endl;
-
-    // Create SFML window
-    sf::RenderWindow window(sf::VideoMode(800, 600), "Blank Window");
-
-=======
-#include <SFML/Graphics.hpp>
-
-int main() {
-    sf::RenderWindow window(sf::VideoMode(800, 600), "Hello SFML");
->>>>>>> 124a404b
-    while (window.isOpen()) {
-        sf::Event event;
-        while (window.pollEvent(event)) {
-            if (event.type == sf::Event::Closed)
-                window.close();
-        }
-<<<<<<< HEAD
-
-        window.clear();
-        window.display();
-    }
-
-=======
-        window.clear(sf::Color::Black);
-        window.display();
-    }
->>>>>>> 124a404b
+cout << a << endl;
     return 0;
 }